"""ClickHouse client for telemetry data access."""

import os
import asyncio
from typing import Dict, List, Any, Optional
from datetime import datetime, timedelta
import subprocess
import json
import logging

from .base import TelemetryClient, SessionMetrics, ErrorEvent, TelemetryEvent

logger = logging.getLogger(__name__)


class ClickHouseClient(TelemetryClient):
    """ClickHouse client for accessing Claude Code telemetry data."""
    
    def __init__(self, host: str = "localhost", port: int = 9000, database: str = "otel"):
        self.host = host
        self.port = port
        self.database = database
        self.connection_string = f"tcp://{host}:{port}"
        
    async def execute_query(self, query: str, params: Optional[Dict[str, Any]] = None) -> List[Dict[str, Any]]:
        """Execute a query against ClickHouse and return results."""
        try:
            # Handle parameterized queries by substituting parameters
            final_query = query
            if params:
                for key, value in params.items():
                    if isinstance(value, str):
                        # Escape and quote string values
                        escaped_value = value.replace("'", "\\'").replace("\\", "\\\\")
                        final_query = final_query.replace(f"{{{key}:String}}", f"'{escaped_value}'")
                    elif isinstance(value, (int, float)):
                        final_query = final_query.replace(f"{{{key}:UInt32}}", str(value))
                        final_query = final_query.replace(f"{{{key}:Float64}}", str(value))
                        final_query = final_query.replace(f"{{{key}:Int32}}", str(value))
            
            # Use docker exec to run clickhouse-client
            cmd = [
                "docker", "exec", "clickhouse-otel", 
                "clickhouse-client", 
                "--query", final_query,
                "--format", "JSONEachRow"
            ]
            
            result = subprocess.run(cmd, capture_output=True, text=True, timeout=30)
            
            if result.returncode != 0:
                logger.error(f"ClickHouse query failed: {result.stderr}")
                return []
            
            # Parse JSON lines
            results = []
            for line in result.stdout.strip().split('\n'):
                if line:
                    try:
                        results.append(json.loads(line))
                    except json.JSONDecodeError as e:
                        logger.warning(f"Failed to parse JSON line: {line}, error: {e}")
            
            return results
            
        except subprocess.TimeoutExpired:
            logger.error("ClickHouse query timed out")
            return []
        except Exception as e:
            logger.error(f"ClickHouse query error: {e}")
            return []
    
    async def get_session_metrics(self, session_id: str) -> Optional[SessionMetrics]:
        """Get comprehensive metrics for a specific session."""
        query = f"""
        SELECT 
            LogAttributes['session.id'] as session_id,
            MIN(Timestamp) as start_time,
            MAX(Timestamp) as end_time,
            COUNT(*) as api_calls,
            SUM(toFloat64OrNull(LogAttributes['cost_usd'])) as total_cost,
            SUM(toFloat64OrNull(LogAttributes['input_tokens'])) as total_input_tokens,
            SUM(toFloat64OrNull(LogAttributes['output_tokens'])) as total_output_tokens,
            SUM(CASE WHEN Body = 'claude_code.api_error' THEN 1 ELSE 0 END) as error_count
        FROM otel.otel_logs
        WHERE LogAttributes['session.id'] = '{session_id}'
            AND Body IN ('claude_code.api_request', 'claude_code.api_error')
        GROUP BY LogAttributes['session.id']
        """
        
        results = await self.execute_query(query)
        if not results:
            return None
            
        data = results[0]
        
        # Get tools used in this session
        tools_query = f"""
        SELECT DISTINCT LogAttributes['tool_name'] as tool
        FROM otel.otel_logs
        WHERE LogAttributes['session.id'] = '{session_id}'
            AND Body = 'claude_code.tool_decision'
            AND LogAttributes['tool_name'] != ''
        """
        
        tools_results = await self.execute_query(tools_query)
        tools_used = [t['tool'] for t in tools_results]
        
        return SessionMetrics(
            session_id=data['session_id'],
            start_time=datetime.fromisoformat(data['start_time'].replace('Z', '+00:00')),
            end_time=datetime.fromisoformat(data['end_time'].replace('Z', '+00:00')) if data['end_time'] else None,
            api_calls=int(data['api_calls']),
            total_cost=float(data['total_cost'] or 0),
            total_input_tokens=int(data['total_input_tokens'] or 0),
            total_output_tokens=int(data['total_output_tokens'] or 0),
            error_count=int(data['error_count']),
            tools_used=tools_used
        )
    
    async def get_recent_errors(self, hours: int = 24) -> List[ErrorEvent]:
        """Get recent error events within specified time window."""
        query = f"""
        SELECT 
            Timestamp,
            LogAttributes['session.id'] as session_id,
            LogAttributes['error'] as error_type,
            toFloat64OrNull(LogAttributes['duration_ms']) as duration_ms,
            LogAttributes['model'] as model,
            toInt32OrNull(LogAttributes['input_tokens']) as input_tokens,
            LogAttributes['terminal.type'] as terminal_type
        FROM otel.otel_logs
        WHERE Body = 'claude_code.api_error'
            AND Timestamp >= now() - INTERVAL {hours} HOUR
        ORDER BY Timestamp DESC
        """
        
        results = await self.execute_query(query)
        
        errors = []
        for row in results:
            errors.append(ErrorEvent(
                timestamp=datetime.fromisoformat(row['Timestamp'].replace('Z', '+00:00')),
                session_id=row['session_id'],
                error_type=row['error_type'],
                duration_ms=float(row['duration_ms']),
                model=row['model'],
                input_tokens=row['input_tokens'],
                terminal_type=row['terminal_type']
            ))
        
        return errors
    
    async def get_cost_trends(self, days: int = 7) -> Dict[str, float]:
        """Get cost trends over specified number of days."""
        query = f"""
        SELECT 
            toDate(Timestamp) as date,
            SUM(toFloat64OrNull(LogAttributes['cost_usd'])) as daily_cost
        FROM otel.otel_logs
        WHERE Body = 'claude_code.api_request'
            AND Timestamp >= now() - INTERVAL {days} DAY
            AND LogAttributes['cost_usd'] != ''
        GROUP BY date
        ORDER BY date DESC
        """
        
        results = await self.execute_query(query)
        return {row['date']: float(row['daily_cost']) for row in results}
    
    async def get_current_session_cost(self, session_id: str) -> float:
        """Get the current cost for an active session."""
        query = f"""
        SELECT SUM(toFloat64OrNull(LogAttributes['cost_usd'])) as session_cost
        FROM otel.otel_logs
        WHERE LogAttributes['session.id'] = '{session_id}'
            AND Body = 'claude_code.api_request'
            AND LogAttributes['cost_usd'] != ''
        """
        
        results = await self.execute_query(query)
        if results and results[0]['session_cost']:
            return float(results[0]['session_cost'])
        return 0.0
    
    async def get_model_usage_stats(self, days: int = 7) -> Dict[str, Dict[str, Any]]:
        """Get model usage statistics over specified period."""
        query = f"""
        SELECT 
            LogAttributes['model'] as model,
            COUNT(*) as request_count,
            SUM(toFloat64OrNull(LogAttributes['cost_usd'])) as total_cost,
            AVG(toFloat64OrNull(LogAttributes['duration_ms'])) as avg_duration_ms,
            SUM(toFloat64OrNull(LogAttributes['input_tokens'])) as total_input_tokens,
            SUM(toFloat64OrNull(LogAttributes['output_tokens'])) as total_output_tokens
        FROM otel.otel_logs
        WHERE Body = 'claude_code.api_request'
            AND Timestamp >= now() - INTERVAL {days} DAY
            AND LogAttributes['model'] != ''
        GROUP BY LogAttributes['model']
        ORDER BY request_count DESC
        """
        
        results = await self.execute_query(query)
        
        stats = {}
        for row in results:
            model = row['model']
            stats[model] = {
                'request_count': int(row['request_count']),
                'total_cost': float(row['total_cost'] or 0),
                'avg_duration_ms': float(row['avg_duration_ms'] or 0),
                'total_input_tokens': int(row['total_input_tokens'] or 0),
                'total_output_tokens': int(row['total_output_tokens'] or 0),
                'cost_per_token': float(row['total_cost'] or 0) / max(int(row['total_input_tokens'] or 0), 1)
            }
        
        return stats
    
    async def get_total_aggregated_stats(self) -> Dict[str, Any]:
        """Get total aggregated statistics across all sessions."""
        try:
            # Get total tokens from official Claude Code token usage metrics
            # This includes input, output, cacheRead, and cacheCreation tokens
            token_query = """
            SELECT 
                Attributes['type'] as token_type,
                SUM(Value) as total_tokens
            FROM otel.otel_metrics_sum
            WHERE MetricName = 'claude_code.token.usage'
            GROUP BY token_type
            """
            
            token_results = await self.execute_query(token_query)
            
            # Calculate total tokens from all types (input + output + cacheRead + cacheCreation)
            total_tokens = 0
            token_breakdown = {}
            for row in token_results:
                token_type = row['token_type']
                tokens = int(row['total_tokens'])
                token_breakdown[token_type] = tokens
                total_tokens += tokens
            
            # Get sessions, costs, and API calls from OTEL logs
            stats_query = """
            SELECT 
                COUNT(DISTINCT LogAttributes['session.id']) as total_sessions,
                SUM(toFloat64OrNull(LogAttributes['cost_usd'])) as total_cost,
                COUNT(*) as total_api_calls,
                SUM(CASE WHEN Body = 'claude_code.api_error' THEN 1 ELSE 0 END) as total_errors,
                MIN(Timestamp) as earliest_session,
                MAX(Timestamp) as latest_session
            FROM otel.otel_logs
            WHERE Body IN ('claude_code.api_request', 'claude_code.api_error')
            """
            
            stats_results = await self.execute_query(stats_query)
            if not stats_results:
                return self._get_fallback_stats()
            
            data = stats_results[0]
            
            # Get active agents/tools count
            tools_query = """
            SELECT COUNT(DISTINCT LogAttributes['tool_name']) as unique_tools
            FROM otel.otel_logs
            WHERE Body = 'claude_code.tool_decision'
                AND LogAttributes['tool_name'] != ''
                AND Timestamp >= now() - INTERVAL 30 DAY
            """
            
            tools_results = await self.execute_query(tools_query)
            unique_tools = tools_results[0]['unique_tools'] if tools_results else 0
            
            # Calculate success rate
            total_requests = int(data['total_api_calls'])
            total_errors = int(data['total_errors'])
            success_rate = ((total_requests - total_errors) / max(total_requests, 1)) * 100 if total_requests > 0 else 0
            
            return {
                'total_tokens': f"{total_tokens:,}",
                'total_sessions': f"{int(data['total_sessions'] or 0):,}",
                'success_rate': f"{success_rate:.1f}%",
                'active_agents': str(unique_tools),
                'total_cost': f"${float(data['total_cost'] or 0):.2f}",
                'total_errors': int(data['total_errors'] or 0),
                'earliest_session': data['earliest_session'],
                'latest_session': data['latest_session'],
                'raw_total_tokens': total_tokens,
                'raw_total_sessions': int(data['total_sessions'] or 0),
                'raw_success_rate': success_rate,
                'token_breakdown': token_breakdown  # Include breakdown for debugging
            }
            
        except Exception as e:
            print(f"Error getting aggregated stats: {e}")
            return self._get_fallback_stats()
    
    def _get_fallback_stats(self) -> Dict[str, Any]:
        """Fallback stats when ClickHouse query fails."""
        return {
            'total_tokens': '0',
            'total_sessions': '0',
            'success_rate': '0.0%',
            'active_agents': '0',
            'total_cost': '$0.00',
            'total_errors': 0,
            'earliest_session': None,
            'latest_session': None,
            'raw_total_tokens': 0,
            'raw_total_sessions': 0,
            'raw_success_rate': 0.0
        }

    async def health_check(self) -> bool:
        """Check if ClickHouse connection is healthy."""
        try:
            results = await self.execute_query("SELECT 1 as health")
            return len(results) > 0 and results[0].get('health') == 1
        except Exception:
            return False

    # ===== JSONL CONTENT METHODS =====
    
    async def bulk_insert(self, table_name: str, records: List[Dict[str, Any]]) -> bool:
        """Bulk insert records into specified table."""
        if not records:
            return True
            
        try:
            # Convert records to JSON lines format with datetime handling
            def default_serializer(obj):
                if isinstance(obj, datetime):
<<<<<<< HEAD
                    # Format for ClickHouse DateTime64 - remove timezone info
                    return obj.strftime('%Y-%m-%d %H:%M:%S.%f')[:-3]  # Remove last 3 digits from microseconds
=======
                    # Format timestamp in ClickHouse-compatible format
                    return obj.strftime('%Y-%m-%d %H:%M:%S')
>>>>>>> 402b4d68
                raise TypeError(f"Object of type {type(obj)} is not JSON serializable")
            
            json_lines = '\n'.join([json.dumps(record, default=default_serializer) for record in records])
            
            # Use clickhouse-client with JSONEachRow format for bulk insert
            cmd = [
                "docker", "exec", "-i", "clickhouse-otel", 
                "clickhouse-client", 
                "--query", f"INSERT INTO otel.{table_name} FORMAT JSONEachRow",
            ]
            
            result = subprocess.run(
                cmd, 
                input=json_lines, 
                text=True, 
                capture_output=True, 
                timeout=60
            )
            
            if result.returncode != 0:
                logger.error(f"Bulk insert failed for {table_name}: {result.stderr}")
                return False
            
            logger.info(f"Successfully inserted {len(records)} records into {table_name}")
            return True
            
        except subprocess.TimeoutExpired:
            logger.error(f"Bulk insert timed out for {table_name}")
            return False
        except Exception as e:
            logger.error(f"Bulk insert error for {table_name}: {e}")
            return False
    
    async def get_jsonl_content_stats(self) -> Dict[str, Any]:
        """Get statistics about JSONL content storage."""
        try:
            stats = {}
            
            # Message content stats
            message_query = """
            SELECT 
                count() as total_messages,
                uniq(session_id) as unique_sessions,
                sum(message_length) as total_characters,
                avg(message_length) as avg_message_length,
                sum(input_tokens) as total_input_tokens,
                sum(output_tokens) as total_output_tokens,
                sum(cost_usd) as total_cost,
                countIf(contains_code_blocks) as messages_with_code,
                min(timestamp) as earliest_message,
                max(timestamp) as latest_message
            FROM otel.claude_message_content
            WHERE timestamp >= now() - INTERVAL 30 DAY
            """
            
            message_results = await self.execute_query(message_query)
            stats['messages'] = message_results[0] if message_results else {}
            
            # File content stats
            file_query = """
            SELECT 
                count() as total_file_accesses,
                uniq(file_path) as unique_files,
                sum(file_size) as total_file_bytes,
                avg(file_size) as avg_file_size,
                avg(line_count) as avg_line_count,
                countIf(contains_secrets) as files_with_secrets,
                countIf(contains_imports) as files_with_imports
            FROM otel.claude_file_content
            WHERE timestamp >= now() - INTERVAL 30 DAY
            """
            
            file_results = await self.execute_query(file_query)
            stats['files'] = file_results[0] if file_results else {}
            
            # Tool results stats
            tool_query = """
            SELECT 
                count() as total_tool_executions,
                uniq(tool_name) as unique_tools,
                countIf(success) as successful_executions,
                round(countIf(success) * 100.0 / count(), 2) as success_rate,
                sum(output_size) as total_output_bytes
            FROM otel.claude_tool_results
            WHERE timestamp >= now() - INTERVAL 30 DAY
            """
            
            tool_results = await self.execute_query(tool_query)
            stats['tools'] = tool_results[0] if tool_results else {}
            
            return stats
            
        except Exception as e:
            logger.error(f"Error getting JSONL content stats: {e}")
<<<<<<< HEAD
=======
            return {}

    async def get_model_token_stats(self, time_range_days: int = 7) -> Dict[str, Dict[str, Any]]:
        """Get model-specific token statistics from official Claude Code metrics."""
        try:
            # Get token data by model and type from official metrics
            token_query = f"""
            SELECT 
                Attributes['model'] as model,
                Attributes['type'] as token_type,
                SUM(Value) as total_tokens
            FROM otel.otel_metrics_sum
            WHERE MetricName = 'claude_code.token.usage'
                AND TimeUnix >= now() - INTERVAL {time_range_days} DAY
                AND Attributes['model'] IS NOT NULL
                AND Attributes['type'] IS NOT NULL
            GROUP BY Attributes['model'], Attributes['type']
            ORDER BY Attributes['model'], total_tokens DESC
            """
            
            token_results = await self.execute_query(token_query)
            
            # Get cost and request count from OTEL logs (still needed for these metrics)
            cost_query = f"""
            SELECT 
                LogAttributes['model'] as model,
                COUNT(*) as request_count,
                AVG(toFloat64OrNull(LogAttributes['cost_usd'])) as avg_cost,
                SUM(toFloat64OrNull(LogAttributes['cost_usd'])) as total_cost,
                AVG(toFloat64OrNull(LogAttributes['duration_ms'])) as avg_duration
            FROM otel.otel_logs 
            WHERE Body = 'claude_code.api_request'
                AND Timestamp >= now() - INTERVAL {time_range_days} DAY
                AND LogAttributes['model'] IS NOT NULL
                AND LogAttributes['cost_usd'] IS NOT NULL
            GROUP BY LogAttributes['model']
            ORDER BY request_count DESC
            """
            
            cost_results = await self.execute_query(cost_query)
            
            # Combine token and cost data by model
            model_stats = {}
            
            # Process token data first
            for row in token_results:
                model = row['model']
                token_type = row['token_type']
                tokens = int(row['total_tokens'])
                
                if model not in model_stats:
                    model_stats[model] = {
                        'input_tokens': 0,
                        'output_tokens': 0,
                        'cache_read_tokens': 0,
                        'cache_creation_tokens': 0,
                        'total_tokens': 0,
                        'request_count': 0,
                        'avg_cost': 0.0,
                        'total_cost': 0.0,
                        'avg_duration': 0.0
                    }
                
                # Map token types to our structure
                if token_type == 'input':
                    model_stats[model]['input_tokens'] = tokens
                elif token_type == 'output':
                    model_stats[model]['output_tokens'] = tokens
                elif token_type == 'cacheRead':
                    model_stats[model]['cache_read_tokens'] = tokens
                elif token_type == 'cacheCreation':
                    model_stats[model]['cache_creation_tokens'] = tokens
                
                model_stats[model]['total_tokens'] += tokens
            
            # Add cost and request data
            for row in cost_results:
                model = row['model']
                if model in model_stats:
                    model_stats[model].update({
                        'request_count': int(row['request_count']),
                        'avg_cost': float(row['avg_cost'] or 0),
                        'total_cost': float(row['total_cost'] or 0),
                        'avg_duration': float(row['avg_duration'] or 0)
                    })
            
            # Calculate efficiency metrics
            for model, stats in model_stats.items():
                total_tokens = stats['total_tokens']
                total_cost = stats['total_cost']
                
                if total_tokens > 0 and total_cost > 0:
                    stats['cost_per_token'] = total_cost / total_tokens
                    stats['tokens_per_dollar'] = total_tokens / total_cost
                else:
                    stats['cost_per_token'] = 0
                    stats['tokens_per_dollar'] = 0
            
            return model_stats
            
        except Exception as e:
            logger.error(f"Error getting model token stats: {e}")
>>>>>>> 402b4d68
            return {}<|MERGE_RESOLUTION|>--- conflicted
+++ resolved
@@ -332,13 +332,8 @@
             # Convert records to JSON lines format with datetime handling
             def default_serializer(obj):
                 if isinstance(obj, datetime):
-<<<<<<< HEAD
-                    # Format for ClickHouse DateTime64 - remove timezone info
-                    return obj.strftime('%Y-%m-%d %H:%M:%S.%f')[:-3]  # Remove last 3 digits from microseconds
-=======
                     # Format timestamp in ClickHouse-compatible format
                     return obj.strftime('%Y-%m-%d %H:%M:%S')
->>>>>>> 402b4d68
                 raise TypeError(f"Object of type {type(obj)} is not JSON serializable")
             
             json_lines = '\n'.join([json.dumps(record, default=default_serializer) for record in records])
@@ -433,8 +428,6 @@
             
         except Exception as e:
             logger.error(f"Error getting JSONL content stats: {e}")
-<<<<<<< HEAD
-=======
             return {}
 
     async def get_model_token_stats(self, time_range_days: int = 7) -> Dict[str, Dict[str, Any]]:
@@ -537,5 +530,4 @@
             
         except Exception as e:
             logger.error(f"Error getting model token stats: {e}")
->>>>>>> 402b4d68
             return {}